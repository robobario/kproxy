<?xml version="1.0" encoding="UTF-8"?>
<!--

    Copyright Kroxylicious Authors.

    Licensed under the Apache Software License version 2.0, available at http://www.apache.org/licenses/LICENSE-2.0

-->
<project xmlns="http://maven.apache.org/POM/4.0.0" xmlns:xsi="http://www.w3.org/2001/XMLSchema-instance"
         xsi:schemaLocation="http://maven.apache.org/POM/4.0.0 https://maven.apache.org/maven-v4_0_0.xsd">

    <modelVersion>4.0.0</modelVersion>

    <packaging>jar</packaging>
    <parent>
        <groupId>io.kroxylicious</groupId>
        <artifactId>kroxylicious-parent</artifactId>
        <version>0.2.0-SNAPSHOT</version>
        <relativePath>../pom.xml</relativePath>
    </parent>
    <artifactId>kroxylicious-test-tools</artifactId>
    <name>kroxylicious-test-tools</name>

    <dependencies>
        <dependency>
            <groupId>org.apache.kafka</groupId>
            <artifactId>kafka-clients</artifactId>
        </dependency>
        <dependency>
<<<<<<< HEAD
            <groupId>com.google.guava</groupId>
            <artifactId>guava</artifactId>
            <scope>compile</scope>
        </dependency>
        <dependency>
=======
            <groupId>io.kroxylicious.testing</groupId>
            <artifactId>testing-junit5-extension</artifactId>
            <scope>compile</scope>
        </dependency>
        <dependency>
            <groupId>io.kroxylicious.testing</groupId>
            <artifactId>testing-api</artifactId>
            <scope>compile</scope>
        </dependency>
        <dependency>
            <groupId>io.kroxylicious</groupId>
            <artifactId>kroxylicious</artifactId>
            <version>0.2.0-SNAPSHOT</version>
        </dependency>
        <dependency>
>>>>>>> 75cc5a28
            <groupId>io.netty</groupId>
            <artifactId>netty-common</artifactId>
        </dependency>
        <dependency>
            <groupId>io.netty</groupId>
            <artifactId>netty-buffer</artifactId>
        </dependency>
        <dependency>
            <groupId>io.netty</groupId>
            <artifactId>netty-transport</artifactId>
        </dependency>
        <dependency>
            <groupId>io.netty</groupId>
            <artifactId>netty-codec</artifactId>
        </dependency>
        <dependency>
            <groupId>io.netty</groupId>
            <artifactId>netty-handler</artifactId>
        </dependency>
        <dependency>
            <groupId>org.slf4j</groupId>
            <artifactId>slf4j-api</artifactId>
        </dependency>
        <dependency>
            <groupId>com.fasterxml.jackson.core</groupId>
            <artifactId>jackson-databind</artifactId>
        </dependency>
        <dependency>
            <groupId>com.fasterxml.jackson.dataformat</groupId>
            <artifactId>jackson-dataformat-yaml</artifactId>
        </dependency>
        <dependency>
            <groupId>org.junit.jupiter</groupId>
            <artifactId>junit-jupiter</artifactId>
            <scope>test</scope>
        </dependency>
        <dependency>
            <groupId>org.junit.jupiter</groupId>
            <artifactId>junit-jupiter-params</artifactId>
            <scope>test</scope>
        </dependency>
        <dependency>
            <groupId>org.assertj</groupId>
            <artifactId>assertj-core</artifactId>
            <scope>test</scope>
        </dependency>
        <dependency>
            <groupId>org.mockito</groupId>
            <artifactId>mockito-core</artifactId>
            <scope>test</scope>
        </dependency>
        <dependency>
            <groupId>io.sundr</groupId>
            <artifactId>builder-annotations</artifactId>
        </dependency>
    </dependencies>
    <build>
        <plugins>
            <plugin>
                <groupId>org.apache.maven.plugins</groupId>
                <artifactId>maven-dependency-plugin</artifactId>
                <executions>
                    <execution>
                        <id>unpack-message-specs</id>
                        <goals>
                            <goal>unpack</goal>
                        </goals>
                        <phase>generate-sources</phase>
                        <configuration>
                            <artifact>org.apache.kafka:kafka-clients:${kafka.version}</artifact>
                            <includes>common/message/*.json</includes>
                            <outputDirectory>${project.build.directory}/message-specs</outputDirectory>
                        </configuration>
                    </execution>
                </executions>
            </plugin>
            <plugin>
                <groupId>io.kroxylicious</groupId>
                <artifactId>kroxylicious-krpc-plugin</artifactId>
                <executions>
                    <execution>
                        <id>generate-request-decoder</id>
                        <goals>
                            <goal>generate-multi</goal>
                        </goals>
                        <phase>generate-sources</phase>
                        <configuration>
                            <messageSpecDirectory>${project.build.directory}/message-specs/common/message
                            </messageSpecDirectory>
                            <messageSpecFilter>*{Request,Response}.json</messageSpecFilter>
                            <templateDirectory>${project.basedir}/src/main/templates</templateDirectory>
                            <templateNames>BodyDecoder.ftl</templateNames>
                            <!--suppress UnresolvedMavenProperty -->
                            <outputFilePattern>${templateName}.java</outputFilePattern>
                            <outputPackage>io.kroxylicious.test.codec</outputPackage>
                            <outputDirectory>${project.build.directory}/generated-sources/krpc</outputDirectory>
                        </configuration>
                    </execution>
                    <execution>
                        <id>generate-data-classes</id>
                        <goals>
                            <goal>generate-multi</goal>
                        </goals>
                        <phase>generate-sources</phase>
                        <configuration>
                            <messageSpecDirectory>${project.build.directory}/message-specs/common/message
                            </messageSpecDirectory>
                            <messageSpecFilter>*{Request,Response}.json</messageSpecFilter>
                            <templateDirectory>${project.basedir}/src/main/templates</templateDirectory>
                            <templateNames>DataClasses.ftl</templateNames>
                            <!--suppress UnresolvedMavenProperty -->
                            <outputFilePattern>${templateName}.java</outputFilePattern>
                            <outputPackage>io.kroxylicious.test</outputPackage>
                            <outputDirectory>${project.build.directory}/generated-sources/krpc</outputDirectory>
                        </configuration>
                    </execution>
                    <execution>
                        <id>generate-converters</id>
                        <goals>
                            <goal>generate-multi</goal>
                        </goals>
                        <phase>generate-sources</phase>
                        <configuration>
                            <messageSpecDirectory>${project.build.directory}/message-specs/common/message
                            </messageSpecDirectory>
                            <messageSpecFilter>*{Request,Response}.json</messageSpecFilter>
                            <templateDirectory>${project.basedir}/src/main/templates</templateDirectory>
                            <templateNames>KafkaApiMessageConverter.ftl</templateNames>
                            <!--suppress MavenModelInspection -->
                            <outputFilePattern>${templateName}.java</outputFilePattern>
                            <outputPackage>io.kroxylicious.test.requestresponsetestdef</outputPackage>
                            <outputDirectory>${project.build.directory}/generated-sources/krpc</outputDirectory>
                            <!--
                            <addToProjectSourceRoots>testCompile</addToProjectSourceRoots>
                            -->
                        </configuration>
                    </execution>
                </executions>
            </plugin>
        </plugins>
    </build>
</project>
<|MERGE_RESOLUTION|>--- conflicted
+++ resolved
@@ -27,13 +27,6 @@
             <artifactId>kafka-clients</artifactId>
         </dependency>
         <dependency>
-<<<<<<< HEAD
-            <groupId>com.google.guava</groupId>
-            <artifactId>guava</artifactId>
-            <scope>compile</scope>
-        </dependency>
-        <dependency>
-=======
             <groupId>io.kroxylicious.testing</groupId>
             <artifactId>testing-junit5-extension</artifactId>
             <scope>compile</scope>
@@ -49,7 +42,6 @@
             <version>0.2.0-SNAPSHOT</version>
         </dependency>
         <dependency>
->>>>>>> 75cc5a28
             <groupId>io.netty</groupId>
             <artifactId>netty-common</artifactId>
         </dependency>
@@ -166,27 +158,6 @@
                             <outputDirectory>${project.build.directory}/generated-sources/krpc</outputDirectory>
                         </configuration>
                     </execution>
-                    <execution>
-                        <id>generate-converters</id>
-                        <goals>
-                            <goal>generate-multi</goal>
-                        </goals>
-                        <phase>generate-sources</phase>
-                        <configuration>
-                            <messageSpecDirectory>${project.build.directory}/message-specs/common/message
-                            </messageSpecDirectory>
-                            <messageSpecFilter>*{Request,Response}.json</messageSpecFilter>
-                            <templateDirectory>${project.basedir}/src/main/templates</templateDirectory>
-                            <templateNames>KafkaApiMessageConverter.ftl</templateNames>
-                            <!--suppress MavenModelInspection -->
-                            <outputFilePattern>${templateName}.java</outputFilePattern>
-                            <outputPackage>io.kroxylicious.test.requestresponsetestdef</outputPackage>
-                            <outputDirectory>${project.build.directory}/generated-sources/krpc</outputDirectory>
-                            <!--
-                            <addToProjectSourceRoots>testCompile</addToProjectSourceRoots>
-                            -->
-                        </configuration>
-                    </execution>
                 </executions>
             </plugin>
         </plugins>
