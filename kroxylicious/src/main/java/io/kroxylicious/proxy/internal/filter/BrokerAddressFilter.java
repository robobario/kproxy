/*
 * Copyright Kroxylicious Authors.
 *
 * Licensed under the Apache Software License version 2.0, available at http://www.apache.org/licenses/LICENSE-2.0
 */
package io.kroxylicious.proxy.internal.filter;

import java.util.HashMap;
import java.util.Map;
import java.util.function.BiConsumer;
import java.util.function.Function;
import java.util.function.ObjIntConsumer;
import java.util.function.ToIntFunction;

import org.apache.kafka.common.message.DescribeClusterResponseData;
import org.apache.kafka.common.message.DescribeClusterResponseData.DescribeClusterBroker;
import org.apache.kafka.common.message.FindCoordinatorResponseData;
import org.apache.kafka.common.message.FindCoordinatorResponseData.Coordinator;
import org.apache.kafka.common.message.MetadataResponseData;
import org.apache.kafka.common.message.MetadataResponseData.MetadataResponseBroker;
import org.apache.kafka.common.message.ResponseHeaderData;
import org.apache.kafka.common.protocol.ApiMessage;
import org.slf4j.Logger;
import org.slf4j.LoggerFactory;

import io.kroxylicious.proxy.config.VirtualCluster;
import io.kroxylicious.proxy.filter.DescribeClusterResponseFilter;
import io.kroxylicious.proxy.filter.FindCoordinatorResponseFilter;
import io.kroxylicious.proxy.filter.KrpcFilterContext;
import io.kroxylicious.proxy.filter.MetadataResponseFilter;
import io.kroxylicious.proxy.internal.net.EndpointReconciler;
import io.kroxylicious.proxy.service.HostPort;

/**
 * An internal filter that rewrites broker addresses in all relevant responses to the corresponding proxy address. It also
 * is responsible for updating the virtual cluster's cache of upstream broker endpoints.
 */
public class BrokerAddressFilter implements MetadataResponseFilter, FindCoordinatorResponseFilter, DescribeClusterResponseFilter {

    private static final Logger LOGGER = LoggerFactory.getLogger(BrokerAddressFilter.class);

    private final VirtualCluster virtualCluster;
    private final EndpointReconciler reconciler;

    public BrokerAddressFilter(VirtualCluster virtualCluster, EndpointReconciler reconciler) {
        this.virtualCluster = virtualCluster;
        this.reconciler = reconciler;
    }

    @Override
<<<<<<< HEAD
    public void onMetadataResponse(ResponseHeaderData header, MetadataResponseData data, KrpcFilterContext context) {
        var nodeMap = new HashMap<Integer, HostPort>();
=======
    public void onMetadataResponse(short apiVersion, ResponseHeaderData header, MetadataResponseData data, KrpcFilterContext context) {
>>>>>>> 75cc5a28
        for (MetadataResponseBroker broker : data.brokers()) {
            nodeMap.put(broker.nodeId(), new HostPort(broker.host(), broker.port()));
            apply(context, broker, MetadataResponseBroker::nodeId, MetadataResponseBroker::host, MetadataResponseBroker::port, MetadataResponseBroker::setHost,
                    MetadataResponseBroker::setPort);
        }
        doReconcileThenForwardResponse(header, data, context, nodeMap);
    }

    @Override
<<<<<<< HEAD
    public void onDescribeClusterResponse(ResponseHeaderData header, DescribeClusterResponseData data, KrpcFilterContext context) {
        var nodeMap = new HashMap<Integer, HostPort>();
=======
    public void onDescribeClusterResponse(short apiVersion, ResponseHeaderData header, DescribeClusterResponseData data, KrpcFilterContext context) {
>>>>>>> 75cc5a28
        for (DescribeClusterBroker broker : data.brokers()) {
            nodeMap.put(broker.brokerId(), new HostPort(broker.host(), broker.port()));
            apply(context, broker, DescribeClusterBroker::brokerId, DescribeClusterBroker::host, DescribeClusterBroker::port, DescribeClusterBroker::setHost,
                    DescribeClusterBroker::setPort);
        }
        doReconcileThenForwardResponse(header, data, context, nodeMap);
    }

    @Override
<<<<<<< HEAD
    public void onFindCoordinatorResponse(ResponseHeaderData header, FindCoordinatorResponseData data, KrpcFilterContext context) {
        // Version 4+
=======
    public void onFindCoordinatorResponse(short apiVersion, ResponseHeaderData header, FindCoordinatorResponseData data, KrpcFilterContext context) {
>>>>>>> 75cc5a28
        for (Coordinator coordinator : data.coordinators()) {
            // If the coordinator is not yet available, the server returns a nodeId of -1.
            if (coordinator.nodeId() >= 0) {
                apply(context, coordinator, Coordinator::nodeId, Coordinator::host, Coordinator::port, Coordinator::setHost, Coordinator::setPort);
            }
        }
        // Version 3
        if (data.nodeId() >= 0 && data.host() != null && !data.host().isEmpty() && data.port() > 0) {
            apply(context, data, FindCoordinatorResponseData::nodeId, FindCoordinatorResponseData::host, FindCoordinatorResponseData::port,
                    FindCoordinatorResponseData::setHost, FindCoordinatorResponseData::setPort);
        }
        context.forwardResponse(header, data);
    }

    private <T> void apply(KrpcFilterContext context, T broker, Function<T, Integer> nodeIdGetter, Function<T, String> hostGetter, ToIntFunction<T> portGetter,
                           BiConsumer<T, String> hostSetter,
                           ObjIntConsumer<T> portSetter) {
        String incomingHost = hostGetter.apply(broker);
        int incomingPort = portGetter.applyAsInt(broker);

        var downstreamAddress = virtualCluster.getBrokerAddress(nodeIdGetter.apply(broker));

        LOGGER.trace("{}: Rewriting broker address in response {}:{} -> {}", context, incomingHost, incomingPort, downstreamAddress);
        hostSetter.accept(broker, downstreamAddress.host());
        portSetter.accept(broker, downstreamAddress.port());
    }

    private void doReconcileThenForwardResponse(ResponseHeaderData header, ApiMessage data, KrpcFilterContext context, Map<Integer, HostPort> nodeMap) {
        var unused = reconciler.reconcile(virtualCluster, nodeMap).whenComplete((u, t) -> {
            if (t != null) {
                LOGGER.error("Failed to reconcile endpoints for virtual cluster {}", virtualCluster, t);
                context.abortConnection(t);
            }
            else {
                LOGGER.debug("Endpoint reconciliation complete for  virtual cluster {}", virtualCluster);
                context.forwardResponse(header, data);
            }
        });
    }
}<|MERGE_RESOLUTION|>--- conflicted
+++ resolved
@@ -48,12 +48,8 @@
     }
 
     @Override
-<<<<<<< HEAD
-    public void onMetadataResponse(ResponseHeaderData header, MetadataResponseData data, KrpcFilterContext context) {
+    public void onMetadataResponse(short apiVersion, ResponseHeaderData header, MetadataResponseData data, KrpcFilterContext context) {
         var nodeMap = new HashMap<Integer, HostPort>();
-=======
-    public void onMetadataResponse(short apiVersion, ResponseHeaderData header, MetadataResponseData data, KrpcFilterContext context) {
->>>>>>> 75cc5a28
         for (MetadataResponseBroker broker : data.brokers()) {
             nodeMap.put(broker.nodeId(), new HostPort(broker.host(), broker.port()));
             apply(context, broker, MetadataResponseBroker::nodeId, MetadataResponseBroker::host, MetadataResponseBroker::port, MetadataResponseBroker::setHost,
@@ -63,12 +59,8 @@
     }
 
     @Override
-<<<<<<< HEAD
-    public void onDescribeClusterResponse(ResponseHeaderData header, DescribeClusterResponseData data, KrpcFilterContext context) {
+    public void onDescribeClusterResponse(short apiVersion, ResponseHeaderData header, DescribeClusterResponseData data, KrpcFilterContext context) {
         var nodeMap = new HashMap<Integer, HostPort>();
-=======
-    public void onDescribeClusterResponse(short apiVersion, ResponseHeaderData header, DescribeClusterResponseData data, KrpcFilterContext context) {
->>>>>>> 75cc5a28
         for (DescribeClusterBroker broker : data.brokers()) {
             nodeMap.put(broker.brokerId(), new HostPort(broker.host(), broker.port()));
             apply(context, broker, DescribeClusterBroker::brokerId, DescribeClusterBroker::host, DescribeClusterBroker::port, DescribeClusterBroker::setHost,
@@ -78,12 +70,8 @@
     }
 
     @Override
-<<<<<<< HEAD
-    public void onFindCoordinatorResponse(ResponseHeaderData header, FindCoordinatorResponseData data, KrpcFilterContext context) {
+    public void onFindCoordinatorResponse(short apiVersion, ResponseHeaderData header, FindCoordinatorResponseData data, KrpcFilterContext context) {
         // Version 4+
-=======
-    public void onFindCoordinatorResponse(short apiVersion, ResponseHeaderData header, FindCoordinatorResponseData data, KrpcFilterContext context) {
->>>>>>> 75cc5a28
         for (Coordinator coordinator : data.coordinators()) {
             // If the coordinator is not yet available, the server returns a nodeId of -1.
             if (coordinator.nodeId() >= 0) {
