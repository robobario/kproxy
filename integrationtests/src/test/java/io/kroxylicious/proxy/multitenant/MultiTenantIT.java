--- conflicted
+++ resolved
@@ -65,11 +65,8 @@
 import io.kroxylicious.proxy.KroxyliciousConfig;
 import io.kroxylicious.proxy.KroxyliciousConfigBuilder;
 import io.kroxylicious.proxy.VirtualClusterBuilder;
-<<<<<<< HEAD
 import io.kroxylicious.proxy.service.HostPort;
-=======
 import io.kroxylicious.test.tester.KroxyliciousTester;
->>>>>>> 75cc5a28
 import io.kroxylicious.testing.kafka.api.KafkaCluster;
 import io.kroxylicious.testing.kafka.common.KeytoolCertificateGenerator;
 import io.kroxylicious.testing.kafka.junit5ext.KafkaClusterExtension;
@@ -96,15 +93,10 @@
     private static final String TOPIC_3 = "and-another-test-topic";
     private static final NewTopic NEW_TOPIC_3 = new NewTopic(TOPIC_3, 1, (short) 1);
 
-<<<<<<< HEAD
-    private static final HostPort TENANT1_PROXY_ADDRESS = HostPort.parse(IntegrationTestInetAddressResolverProvider.generateFullyQualifiedDomainName("foo", 9192));
-    private static final HostPort TENANT2_PROXY_ADDRESS = HostPort.parse(IntegrationTestInetAddressResolverProvider.generateFullyQualifiedDomainName("bar", 9292));
-=======
     public static final String TENANT_1_CLUSTER = "foo";
-    private static final String TENANT_1_PROXY_ADDRESS = IntegrationTestInetAddressResolverProvider.generateFullyQualifiedDomainName(TENANT_1_CLUSTER, 9192);
+    private static final HostPort TENANT_1_PROXY_ADDRESS = HostPort.parse(IntegrationTestInetAddressResolverProvider.generateFullyQualifiedDomainName(TENANT_1_CLUSTER, 9192));
     public static final String TENANT_2_CLUSTER = "bar";
-    private static final String TENANT_2_PROXY_ADDRESS = IntegrationTestInetAddressResolverProvider.generateFullyQualifiedDomainName(TENANT_2_CLUSTER, 9193);
->>>>>>> 75cc5a28
+    private static final HostPort TENANT_2_PROXY_ADDRESS = HostPort.parse(IntegrationTestInetAddressResolverProvider.generateFullyQualifiedDomainName(TENANT_2_CLUSTER, 9292));
     private static final String MY_KEY = "my-key";
     private static final String MY_VALUE = "my-value";
     private static final long FUTURE_TIMEOUT_SECONDS = 5L;
@@ -158,32 +150,20 @@
 
     @Test
     public void describeTopic(KafkaCluster cluster) throws Exception {
-<<<<<<< HEAD
-        String config = getConfig(cluster);
-        try (var proxy = startProxy(config)) {
-            try (var admin = CloseableAdmin.create(commonConfig(TENANT1_PROXY_ADDRESS, Map.of()))) {
-                var created = createTopics(admin, List.of(NEW_TOPIC_1));
-
-                await().atMost(Duration.ofSeconds(5)).ignoreExceptions().untilAsserted(() -> {
-                    var describeTopicsResult = admin.describeTopics(TopicNameCollection.ofTopicNames(List.of(TOPIC_1)));
-                    var topicMap = describeTopicsResult.allTopicNames().get();
-                    assertThat(topicMap).hasEntrySatisfying(TOPIC_1,
-                            allOf(matches(TopicDescription::name, TOPIC_1), matches(TopicDescription::topicId, created.topicId(TOPIC_1).get())));
-                });
-            }
-=======
         KroxyliciousConfigBuilder config = getConfig(cluster);
         try (var tester = kroxyliciousTester(config);
                 var admin = tester.admin(TENANT_1_CLUSTER, commonConfig(Map.of()))) {
             var created = createTopics(admin, List.of(NEW_TOPIC_1));
 
-            var describeTopicsResult = admin.describeTopics(TopicNameCollection.ofTopicNames(List.of(TOPIC_1)));
-            var topicMap = describeTopicsResult.allTopicNames().get();
-            assertThat(topicMap).hasEntrySatisfying(TOPIC_1,
-                    allOf(matches(TopicDescription::name, TOPIC_1), matches(TopicDescription::topicId, created.topicId(TOPIC_1).get())));
->>>>>>> 75cc5a28
-        }
-    }
+            await().atMost(Duration.ofSeconds(5)).ignoreExceptions().untilAsserted(() -> {
+                var describeTopicsResult = admin.describeTopics(TopicNameCollection.ofTopicNames(List.of(TOPIC_1)));
+                var topicMap = describeTopicsResult.allTopicNames().get();
+                assertThat(topicMap).hasEntrySatisfying(TOPIC_1,
+                        allOf(matches(TopicDescription::name, TOPIC_1), matches(TopicDescription::topicId, created.topicId(TOPIC_1).get())));
+            });
+        }
+    }
+
 
     private Map<String, Object> commonConfig(Map<String, Object> of) {
         var config = new HashMap<>(of);
@@ -322,14 +302,8 @@
         }
     }
 
-<<<<<<< HEAD
-    private void verifyConsumerGroupsWithDescribe(HostPort proxyAddress, Set<String> expectedPresent, Set<String> expectedAbsent) throws Exception {
-        try (var admin = CloseableAdmin.create(commonConfig(proxyAddress, Map.of()))) {
-=======
-    private void verifyConsumerGroupsWithDescribe(KroxyliciousTester tester, String virtualCluster, Set<String> expectedPresent, Set<String> expectedAbsent)
-            throws Exception {
+    private void verifyConsumerGroupsWithDescribe(KroxyliciousTester tester, String virtualCluster, Set<String> expectedPresent, Set<String> expectedAbsent) throws Exception {
         try (var admin = tester.admin(virtualCluster, commonConfig(Map.of()))) {
->>>>>>> 75cc5a28
             var describedGroups = admin.describeConsumerGroups(Stream.concat(expectedPresent.stream(), expectedAbsent.stream()).toList()).all().get();
             assertThat(describedGroups).hasSize(expectedAbsent.size() + expectedPresent.size());
 
@@ -349,15 +323,9 @@
         return copy;
     }
 
-<<<<<<< HEAD
-    private void runConsumerInOrderToCreateGroup(HostPort proxyAddress, String groupId, NewTopic topic, ConsumerStyle consumerStyle) throws Exception {
-        try (var consumer = CloseableConsumer.<String, String> create(commonConfig(proxyAddress,
-                Map.of(ConsumerConfig.GROUP_ID_CONFIG, groupId, ConsumerConfig.ALLOW_AUTO_CREATE_TOPICS_CONFIG, Boolean.FALSE.toString(),
-=======
     private void runConsumerInOrderToCreateGroup(KroxyliciousTester tester, String virtualCluster, String groupId, NewTopic topic, ConsumerStyle consumerStyle) {
         try (var consumer = tester.consumer(virtualCluster,
                 commonConfig(Map.of(ConsumerConfig.GROUP_ID_CONFIG, groupId, ConsumerConfig.ALLOW_AUTO_CREATE_TOPICS_CONFIG, Boolean.FALSE.toString(),
->>>>>>> 75cc5a28
                         ConsumerConfig.ENABLE_AUTO_COMMIT_CONFIG, Boolean.FALSE.toString(), ConsumerConfig.AUTO_OFFSET_RESET_CONFIG,
                         OffsetResetStrategy.EARLIEST.toString())))) {
 
@@ -375,25 +343,15 @@
         }
     }
 
-<<<<<<< HEAD
-    private void verifyConsumerGroupsWithList(HostPort proxyAddress, Set<String> expectedGroupIds) throws Exception {
-        try (var admin = CloseableAdmin.create(commonConfig(proxyAddress, Map.of()))) {
-=======
     private void verifyConsumerGroupsWithList(KroxyliciousTester tester, String virtualCluster, Set<String> expectedGroupIds) throws Exception {
         try (var admin = tester.admin(virtualCluster, commonConfig(Map.of()))) {
->>>>>>> 75cc5a28
             var groups = admin.listConsumerGroups().all().get().stream().map(ConsumerGroupListing::groupId).toList();
             assertThat(groups).containsExactlyInAnyOrderElementsOf(expectedGroupIds);
         }
     }
 
-<<<<<<< HEAD
-    private void verifyTenant(HostPort address, String... expectedTopics) throws Exception {
-        try (var admin = CloseableAdmin.create(commonConfig(address, Map.of()))) {
-=======
     private void verifyTenant(KroxyliciousTester tester, String virtualCluster, String... expectedTopics) throws Exception {
         try (var admin = tester.admin(virtualCluster, commonConfig(Map.of()))) {
->>>>>>> 75cc5a28
 
             var listTopicsResult = admin.listTopics();
 
@@ -410,15 +368,6 @@
         }
     }
 
-<<<<<<< HEAD
-    private void consumeAndVerify(HostPort address, String topicName, String groupId, String expectedKey, String expectedValue, boolean offsetCommit) {
-        consumeAndVerify(address, topicName, groupId, new LinkedList<>(List.of(matchesRecord(topicName, expectedKey, expectedValue))), offsetCommit);
-    }
-
-    private void consumeAndVerify(HostPort address, String topicName, String groupId, Deque<Predicate<ConsumerRecord<String, String>>> expected, boolean offsetCommit) {
-        try (var consumer = CloseableConsumer.<String, String> create(commonConfig(address,
-                Map.of(ConsumerConfig.GROUP_ID_CONFIG, groupId, ConsumerConfig.ALLOW_AUTO_CREATE_TOPICS_CONFIG, Boolean.FALSE.toString(),
-=======
     private void consumeAndVerify(KroxyliciousTester tester, String virtualCluster, String topicName, String groupId, String expectedKey, String expectedValue,
                                   boolean offsetCommit) {
         consumeAndVerify(tester, virtualCluster, topicName, groupId, new LinkedList<>(List.of(matchesRecord(topicName, expectedKey, expectedValue))), offsetCommit);
@@ -428,7 +377,6 @@
                                   Deque<Predicate<ConsumerRecord<String, String>>> expected, boolean offsetCommit) {
         try (var consumer = tester.consumer(virtualCluster,
                 commonConfig(Map.of(ConsumerConfig.GROUP_ID_CONFIG, groupId, ConsumerConfig.ALLOW_AUTO_CREATE_TOPICS_CONFIG, Boolean.FALSE.toString(),
->>>>>>> 75cc5a28
                         ConsumerConfig.ENABLE_AUTO_COMMIT_CONFIG, Boolean.FALSE.toString(), ConsumerConfig.AUTO_OFFSET_RESET_CONFIG,
                         OffsetResetStrategy.EARLIEST.toString(), ConsumerConfig.MAX_POLL_RECORDS_CONFIG, String.format("%d", expected.size()))))) {
 
@@ -451,23 +399,11 @@
         }
     }
 
-<<<<<<< HEAD
-    private void produceAndVerify(HostPort address, String topic, String key, String value) throws Exception {
-        produceAndVerify(address, Stream.of(new ProducerRecord<>(topic, key, value)));
-    }
-
-    private void produceAndVerify(HostPort address, Stream<ProducerRecord<String, String>> records) throws Exception {
-
-        try (var producer = CloseableProducer.<String, String> create(commonConfig(address,
-                Map.of(ProducerConfig.KEY_SERIALIZER_CLASS_CONFIG, StringSerializer.class, ProducerConfig.VALUE_SERIALIZER_CLASS_CONFIG, StringSerializer.class,
-                        ProducerConfig.DELIVERY_TIMEOUT_MS_CONFIG, 3_600_000)))) {
-=======
     private void produceAndVerify(KroxyliciousTester tester, String virtualCluster, String topic, String key, String value) throws Exception {
         produceAndVerify(tester, virtualCluster, Stream.of(new ProducerRecord<>(topic, key, value)));
     }
 
     private void produceAndVerify(KroxyliciousTester tester, String virtualCluster, Stream<ProducerRecord<String, String>> records) throws Exception {
->>>>>>> 75cc5a28
 
         try (var producer = tester.producer(virtualCluster, commonConfig(Map.of(
                 ProducerConfig.DELIVERY_TIMEOUT_MS_CONFIG, 3_600_000)))) {
@@ -486,13 +422,8 @@
         }
     }
 
-<<<<<<< HEAD
-    private void createTopics(HostPort address, List<NewTopic> topics) throws Exception {
-        try (var admin = CloseableAdmin.create(commonConfig(address, Map.of()))) {
-=======
     private void createTopics(KroxyliciousTester tester, String virtualCluster, List<NewTopic> topics) throws Exception {
         try (var admin = tester.admin(virtualCluster, commonConfig(Map.of()))) {
->>>>>>> 75cc5a28
             createTopics(admin, topics);
         }
     }
@@ -504,53 +435,21 @@
         return created;
     }
 
-<<<<<<< HEAD
-    private DeleteTopicsResult deleteTopics(HostPort address, TopicCollection topics) throws Exception {
-        try (var admin = CloseableAdmin.create(commonConfig(address, Map.of()))) {
-            return deleteTopics(admin, topics);
-        }
-    }
-
-=======
->>>>>>> 75cc5a28
     private DeleteTopicsResult deleteTopics(Admin admin, TopicCollection topics) throws Exception {
         var deleted = admin.deleteTopics(topics);
         deleted.all().get(FUTURE_TIMEOUT_SECONDS, TimeUnit.SECONDS);
         return deleted;
     }
 
-<<<<<<< HEAD
-    @NotNull
-    private Map<String, Object> commonConfig(HostPort address, Map<String, Object> m) {
-        var config = new HashMap<String, Object>();
-        config.putAll(m);
-        config.put(CommonClientConfigs.BOOTSTRAP_SERVERS_CONFIG, address.toString());
-        config.put(CommonClientConfigs.CLIENT_ID_CONFIG, testInfo.getDisplayName());
-        config.put(CommonClientConfigs.SECURITY_PROTOCOL_CONFIG, SecurityProtocol.SSL.name);
-        config.put(SslConfigs.SSL_TRUSTSTORE_LOCATION_CONFIG, this.clientTrustStore.toAbsolutePath().toString());
-        config.put(SslConfigs.SSL_TRUSTSTORE_PASSWORD_CONFIG, certificateGenerator.getPassword());
-        return config;
-    }
-
-    private String getConfig(KafkaCluster cluster) {
-        return KroxyConfig.builder()
-                .addToVirtualClusters("foo", new VirtualClusterBuilder()
-=======
     private KroxyliciousConfigBuilder getConfig(KafkaCluster cluster) {
         return KroxyliciousConfig.builder()
                 .addToVirtualClusters(TENANT_1_CLUSTER, new VirtualClusterBuilder()
->>>>>>> 75cc5a28
                         .withNewTargetCluster()
                         .withBootstrapServers(cluster.getBootstrapServers())
                         .endTargetCluster()
                         .withNewClusterEndpointConfigProvider()
-<<<<<<< HEAD
                         .withType("PortPerBroker")
-                        .withConfig(Map.of("bootstrapAddress", TENANT1_PROXY_ADDRESS.toString()))
-=======
-                        .withType("StaticCluster")
-                        .withConfig(Map.of("bootstrapAddress", TENANT_1_PROXY_ADDRESS))
->>>>>>> 75cc5a28
+                        .withConfig(Map.of("bootstrapAddress", TENANT_1_PROXY_ADDRESS.toString()))
                         .endClusterEndpointConfigProvider()
                         .withKeyPassword(certificateGenerator.getPassword())
                         .withKeyStoreFile(certificateGenerator.getKeyStoreLocation())
@@ -560,25 +459,14 @@
                         .withBootstrapServers(cluster.getBootstrapServers())
                         .endTargetCluster()
                         .withNewClusterEndpointConfigProvider()
-<<<<<<< HEAD
                         .withType("PortPerBroker")
-                        .withConfig(Map.of("bootstrapAddress", TENANT2_PROXY_ADDRESS.toString()))
-=======
-                        .withType("StaticCluster")
-                        .withConfig(Map.of("bootstrapAddress", TENANT_2_PROXY_ADDRESS))
->>>>>>> 75cc5a28
+                        .withConfig(Map.of("bootstrapAddress", TENANT_2_PROXY_ADDRESS.toString()))
                         .endClusterEndpointConfigProvider()
                         .withKeyPassword(certificateGenerator.getPassword())
                         .withKeyStoreFile(certificateGenerator.getKeyStoreLocation())
                         .build())
                 .addNewFilter().withType("ApiVersions").endFilter()
-<<<<<<< HEAD
-                .addNewFilter().withType("MultiTenant").endFilter()
-                .build().toYaml();
-=======
-                .addNewFilter().withType("BrokerAddress").endFilter()
                 .addNewFilter().withType("MultiTenant").endFilter();
->>>>>>> 75cc5a28
     }
 
     @NotNull
@@ -591,8 +479,8 @@
         return new Predicate<>() {
             @Override
             public boolean test(ConsumerRecord<K, V> item) {
-                var rec = ((ConsumerRecord<K, V>) item);
-                return Objects.equals(rec.topic(), expectedTopic) && Objects.equals(rec.key(), expectedKey) && Objects.equals(rec.value(), expectedValue);
+                return Objects.equals(item.topic(), expectedTopic) && Objects.equals(item.key(), expectedKey) && Objects.equals(
+                        item.value(), expectedValue);
             }
 
             @Override
