--- conflicted
+++ resolved
@@ -178,19 +178,11 @@
     }
 
     @Test
-<<<<<<< HEAD
     public void produceOne(KafkaCluster cluster) throws Exception {
-        String config = getConfig(cluster);
-        try (var proxy = startProxy(config)) {
-            createTopics(TENANT1_PROXY_ADDRESS, List.of(NEW_TOPIC_1));
-            produceAndVerify(TENANT1_PROXY_ADDRESS, TOPIC_1, MY_KEY, MY_VALUE);
-=======
-    public void publishOne(KafkaCluster cluster) throws Exception {
         KroxyliciousConfigBuilder config = getConfig(cluster);
         try (var tester = kroxyliciousTester(config)) {
             createTopics(tester, TENANT_1_CLUSTER, List.of(NEW_TOPIC_1));
             produceAndVerify(tester, TENANT_1_CLUSTER, TOPIC_1, MY_KEY, MY_VALUE);
->>>>>>> 75cc5a28
         }
     }
 
@@ -210,19 +202,11 @@
         KroxyliciousConfigBuilder config = getConfig(cluster);
         try (var tester = kroxyliciousTester(config)) {
             var groupId = testInfo.getDisplayName();
-<<<<<<< HEAD
-            createTopics(TENANT1_PROXY_ADDRESS, List.of(NEW_TOPIC_1));
-            produceAndVerify(TENANT1_PROXY_ADDRESS, Stream.of(new ProducerRecord<>(TOPIC_1, MY_KEY, "1"), new ProducerRecord<>(TOPIC_1, MY_KEY, "2"), inCaseOfFailure()),
-                    Optional.empty());
-            consumeAndVerify(TENANT1_PROXY_ADDRESS, TOPIC_1, groupId, MY_KEY, "1", true);
-            consumeAndVerify(TENANT1_PROXY_ADDRESS, TOPIC_1, groupId, MY_KEY, "2", true);
-=======
             createTopics(tester, TENANT_1_CLUSTER, List.of(NEW_TOPIC_1));
             produceAndVerify(tester, TENANT_1_CLUSTER,
-                    Stream.of(new ProducerRecord<>(TOPIC_1, MY_KEY, "1"), new ProducerRecord<>(TOPIC_1, MY_KEY, "2"), inCaseOfFailure()));
+                    Stream.of(new ProducerRecord<>(TOPIC_1, MY_KEY, "1"), new ProducerRecord<>(TOPIC_1, MY_KEY, "2"), inCaseOfFailure()), Optional.empty());
             consumeAndVerify(tester, TENANT_1_CLUSTER, TOPIC_1, groupId, MY_KEY, "1", true);
             consumeAndVerify(tester, TENANT_1_CLUSTER, TOPIC_1, groupId, MY_KEY, "2", true);
->>>>>>> 75cc5a28
         }
     }
 
@@ -232,17 +216,10 @@
         try (var tester = kroxyliciousTester(config);
                 var admin = tester.admin(TENANT_1_CLUSTER, commonConfig(Map.of()))) {
             var groupId = testInfo.getDisplayName();
-<<<<<<< HEAD
-            createTopics(TENANT1_PROXY_ADDRESS, List.of(NEW_TOPIC_1));
-            produceAndVerify(TENANT1_PROXY_ADDRESS, Stream.of(new ProducerRecord<>(TOPIC_1, MY_KEY, "1"), new ProducerRecord<>(TOPIC_1, MY_KEY, "2"), inCaseOfFailure()),
-                    Optional.empty());
-            consumeAndVerify(TENANT1_PROXY_ADDRESS, TOPIC_1, groupId, MY_KEY, "1", true);
-=======
             createTopics(tester, TENANT_1_CLUSTER, List.of(NEW_TOPIC_1));
             produceAndVerify(tester, TENANT_1_CLUSTER,
-                    Stream.of(new ProducerRecord<>(TOPIC_1, MY_KEY, "1"), new ProducerRecord<>(TOPIC_1, MY_KEY, "2"), inCaseOfFailure()));
+                    Stream.of(new ProducerRecord<>(TOPIC_1, MY_KEY, "1"), new ProducerRecord<>(TOPIC_1, MY_KEY, "2"), inCaseOfFailure()), Optional.empty());
             consumeAndVerify(tester, TENANT_1_CLUSTER, TOPIC_1, groupId, MY_KEY, "1", true);
->>>>>>> 75cc5a28
             var rememberedOffsets = admin.listConsumerGroupOffsets(groupId).partitionsToOffsetAndMetadata().get();
             consumeAndVerify(tester, TENANT_1_CLUSTER, TOPIC_1, groupId, MY_KEY, "2", true);
 
@@ -257,15 +234,9 @@
         try (var tester = kroxyliciousTester(config);
                 var admin = tester.admin(TENANT_1_CLUSTER, commonConfig(Map.of()))) {
             var groupId = testInfo.getDisplayName();
-<<<<<<< HEAD
-            createTopics(TENANT1_PROXY_ADDRESS, List.of(NEW_TOPIC_1));
-            produceAndVerify(TENANT1_PROXY_ADDRESS, Stream.of(new ProducerRecord<>(TOPIC_1, MY_KEY, "1"), inCaseOfFailure()), Optional.empty());
-            consumeAndVerify(TENANT1_PROXY_ADDRESS, TOPIC_1, groupId, MY_KEY, "1", true);
-=======
-            createTopics(tester, TENANT_1_CLUSTER, List.of(NEW_TOPIC_1));
-            produceAndVerify(tester, TENANT_1_CLUSTER, Stream.of(new ProducerRecord<>(TOPIC_1, MY_KEY, "1"), inCaseOfFailure()));
+            createTopics(tester, TENANT_1_CLUSTER, List.of(NEW_TOPIC_1));
+            produceAndVerify(tester, TENANT_1_CLUSTER, Stream.of(new ProducerRecord<>(TOPIC_1, MY_KEY, "1"), inCaseOfFailure()), Optional.empty());
             consumeAndVerify(tester, TENANT_1_CLUSTER, TOPIC_1, groupId, MY_KEY, "1", true);
->>>>>>> 75cc5a28
 
             admin.deleteConsumerGroupOffsets(groupId, Set.of(new TopicPartition(NEW_TOPIC_1.name(), 0))).all().get();
             consumeAndVerify(tester, TENANT_1_CLUSTER, TOPIC_1, groupId, MY_KEY, "1", true);
@@ -333,14 +304,12 @@
             verifyConsumerGroupsWithDescribe(tester, TENANT_2_CLUSTER, Set.of("Tenant2Group"), Set.of("Tenant1Group", "idontexist"));
         }
     }
-
-<<<<<<< HEAD
     @Test
     public void produceInTransaction(KafkaCluster cluster) throws Exception {
-        String config = getConfig(cluster);
-        try (var proxy = startProxy(config)) {
-            createTopics(TENANT1_PROXY_ADDRESS, List.of(NEW_TOPIC_1));
-            produceAndVerify(TENANT1_PROXY_ADDRESS,
+        KroxyliciousConfigBuilder config = getConfig(cluster);
+        try (var tester = kroxyliciousTester(config)) {
+            createTopics(tester, TENANT_1_CLUSTER, List.of(NEW_TOPIC_1));
+            produceAndVerify(tester, TENANT_1_CLUSTER,
                     Stream.of(new ProducerRecord<>(TOPIC_1, MY_KEY, "1")),
                     Optional.of("12345"));
         }
@@ -348,14 +317,14 @@
 
     @Test
     public void produceAndConsumeInTransaction(KafkaCluster cluster) throws Exception {
-        String config = getConfig(cluster);
-        try (var proxy = startProxy(config)) {
+        KroxyliciousConfigBuilder config = getConfig(cluster);
+        try (var tester = kroxyliciousTester(config)) {
             // put some records in an input topic
             var inputTopic = "input";
             var outputTopic = "output";
-            createTopics(TENANT1_PROXY_ADDRESS, List.of(new NewTopic(inputTopic, 1, (short) 1),
+            createTopics(tester, TENANT_1_CLUSTER, List.of(new NewTopic(inputTopic, 1, (short) 1),
                     new NewTopic(outputTopic, 1, (short) 1)));
-            produceAndVerify(TENANT1_PROXY_ADDRESS,
+            produceAndVerify(tester, TENANT_1_CLUSTER,
                     Stream.of(new ProducerRecord<>(inputTopic, MY_KEY, "1"),
                             new ProducerRecord<>(inputTopic, MY_KEY, "2"),
                             new ProducerRecord<>(inputTopic, MY_KEY, "3")),
@@ -363,16 +332,12 @@
 
             // now consume and from input and produce to output, using a transaction.
             var groupId = testInfo.getDisplayName();
-            try (var consumer = CloseableConsumer.<String, String> create(commonConfig(TENANT1_PROXY_ADDRESS, Map.of(
+            try (var consumer = tester.consumer(TENANT_1_CLUSTER, commonConfig(Map.of(
                     ConsumerConfig.GROUP_ID_CONFIG, groupId,
                     ConsumerConfig.ENABLE_AUTO_COMMIT_CONFIG, Boolean.FALSE.toString(),
                     ConsumerConfig.AUTO_OFFSET_RESET_CONFIG, OffsetResetStrategy.EARLIEST.toString(),
-                    ConsumerConfig.KEY_DESERIALIZER_CLASS_CONFIG, StringDeserializer.class,
-                    ConsumerConfig.VALUE_DESERIALIZER_CLASS_CONFIG, StringDeserializer.class,
                     ConsumerConfig.ISOLATION_LEVEL_CONFIG, IsolationLevel.READ_UNCOMMITTED.toString().toLowerCase(Locale.ROOT))));
-                    var producer = CloseableProducer.<String, String> create(commonConfig(TENANT1_PROXY_ADDRESS, Map.<String, Object> of(
-                            ProducerConfig.KEY_SERIALIZER_CLASS_CONFIG, StringSerializer.class,
-                            ProducerConfig.VALUE_SERIALIZER_CLASS_CONFIG, StringSerializer.class,
+                    var producer = tester.producer(TENANT_1_CLUSTER, commonConfig(Map.of(
                             ProducerConfig.DELIVERY_TIMEOUT_MS_CONFIG, 3_600_000,
                             ProducerConfig.TRANSACTIONAL_ID_CONFIG, "12345")))) {
                 producer.initTransactions();
@@ -399,10 +364,10 @@
             }
 
             // now verify that output contains the expected values.
-            consumeAndVerify(TENANT1_PROXY_ADDRESS, outputTopic, groupId, new LinkedList<>(
-                    List.of(matchesRecord(outputTopic, MY_KEY, "1"),
-                            matchesRecord(outputTopic, MY_KEY, "2"),
-                            matchesRecord(outputTopic, MY_KEY, "3"))),
+            consumeAndVerify(tester, TENANT_1_CLUSTER, outputTopic, groupId, new LinkedList<>(
+                            List.of(matchesRecord(outputTopic, MY_KEY, "1"),
+                                    matchesRecord(outputTopic, MY_KEY, "2"),
+                                    matchesRecord(outputTopic, MY_KEY, "3"))),
                     true);
 
         }
@@ -410,12 +375,12 @@
 
     @Test
     public void describeTransaction(KafkaCluster cluster) throws Exception {
-        String config = getConfig(cluster);
-        try (var proxy = startProxy(config)) {
-            try (var admin = CloseableAdmin.create(commonConfig(TENANT1_PROXY_ADDRESS, Map.of()))) {
-                createTopics(TENANT1_PROXY_ADDRESS, List.of(NEW_TOPIC_1));
+        KroxyliciousConfigBuilder config = getConfig(cluster);
+        try (var tester = kroxyliciousTester(config)) {
+            try (var admin = tester.admin(TENANT_1_CLUSTER, commonConfig(Map.of()))) {
+                createTopics(tester, TENANT_1_CLUSTER, List.of(NEW_TOPIC_1));
                 var transactionalId = "12345";
-                produceAndVerify(TENANT1_PROXY_ADDRESS,
+                produceAndVerify(tester, TENANT_1_CLUSTER,
                         Stream.of(new ProducerRecord<>(TOPIC_1, MY_KEY, "1")),
                         Optional.of(transactionalId));
 
@@ -429,31 +394,27 @@
 
     @Test
     public void tenantTransactionalIdIsolation(KafkaCluster cluster) throws Exception {
-        String config = getConfig(cluster);
-        try (var proxy = startProxy(config)) {
-            createTopics(TENANT1_PROXY_ADDRESS, List.of(NEW_TOPIC_1));
+        KroxyliciousConfigBuilder config = getConfig(cluster);
+        try (var tester = kroxyliciousTester(config)) {
+            createTopics(tester, TENANT_1_CLUSTER, List.of(NEW_TOPIC_1));
             var tenant1TransactionId = "12345";
-            produceAndVerify(TENANT1_PROXY_ADDRESS,
+            produceAndVerify(tester, TENANT_1_CLUSTER,
                     Stream.of(new ProducerRecord<>(TOPIC_1, MY_KEY, "1")),
                     Optional.of(tenant1TransactionId));
-            verifyTransactionsWithList(TENANT1_PROXY_ADDRESS, Set.of(tenant1TransactionId));
-
-            createTopics(TENANT2_PROXY_ADDRESS, List.of(NEW_TOPIC_2));
+            verifyTransactionsWithList(tester, TENANT_1_CLUSTER, Set.of(tenant1TransactionId));
+
+            createTopics(tester, TENANT_2_CLUSTER, List.of(NEW_TOPIC_2));
             var tenant2TransactionId = "54321";
-            produceAndVerify(TENANT2_PROXY_ADDRESS,
+            produceAndVerify(tester, TENANT_2_CLUSTER,
                     Stream.of(new ProducerRecord<>(TOPIC_2, MY_KEY, "1")),
                     Optional.of(tenant2TransactionId));
-            verifyTransactionsWithList(TENANT2_PROXY_ADDRESS, Set.of(tenant2TransactionId));
-        }
-    }
-
-    private void verifyConsumerGroupsWithDescribe(String proxyAddress, Set<String> expectedPresent, Set<String> expectedAbsent) throws Exception {
-        try (var admin = CloseableAdmin.create(commonConfig(proxyAddress, Map.of()))) {
-=======
+            verifyTransactionsWithList(tester, TENANT_2_CLUSTER, Set.of(tenant2TransactionId));
+        }
+    }
+
     private void verifyConsumerGroupsWithDescribe(KroxyliciousTester tester, String virtualCluster, Set<String> expectedPresent, Set<String> expectedAbsent)
             throws Exception {
         try (var admin = tester.admin(virtualCluster, commonConfig(Map.of()))) {
->>>>>>> 75cc5a28
             var describedGroups = admin.describeConsumerGroups(Stream.concat(expectedPresent.stream(), expectedAbsent.stream()).toList()).all().get();
             assertThat(describedGroups).hasSize(expectedAbsent.size() + expectedPresent.size());
 
@@ -477,13 +438,7 @@
         try (var consumer = tester.consumer(virtualCluster,
                 commonConfig(Map.of(ConsumerConfig.GROUP_ID_CONFIG, groupId, ConsumerConfig.ALLOW_AUTO_CREATE_TOPICS_CONFIG, Boolean.FALSE.toString(),
                         ConsumerConfig.ENABLE_AUTO_COMMIT_CONFIG, Boolean.FALSE.toString(), ConsumerConfig.AUTO_OFFSET_RESET_CONFIG,
-<<<<<<< HEAD
-                        OffsetResetStrategy.EARLIEST.toString(), ConsumerConfig.KEY_DESERIALIZER_CLASS_CONFIG, StringDeserializer.class,
-                        ConsumerConfig.VALUE_DESERIALIZER_CLASS_CONFIG, StringDeserializer.class,
-                        ConsumerConfig.ISOLATION_LEVEL_CONFIG, "read_committed")))) {
-=======
-                        OffsetResetStrategy.EARLIEST.toString())))) {
->>>>>>> 75cc5a28
+                        OffsetResetStrategy.EARLIEST.toString(), ConsumerConfig.ISOLATION_LEVEL_CONFIG, "read_committed")))) {
 
             if (consumerStyle == ConsumerStyle.ASSIGN) {
                 consumer.assign(List.of(new TopicPartition(topic.name(), 0)));
@@ -506,20 +461,17 @@
         }
     }
 
-<<<<<<< HEAD
-    private void verifyTransactionsWithList(String proxyAddress, Set<String> expectedTransactionalIds) throws Exception {
-        try (var admin = CloseableAdmin.create(commonConfig(proxyAddress, Map.of()))) {
+
+    private void verifyTransactionsWithList(KroxyliciousTester tester, String virtualCluster, Set<String> expectedTransactionalIds) throws Exception {
+        try (var admin = tester.admin(virtualCluster, commonConfig(Map.of()))) {
             var transactionalIds = admin.listTransactions().all().get().stream().map(TransactionListing::transactionalId).toList();
             assertThat(transactionalIds).containsExactlyInAnyOrderElementsOf(expectedTransactionalIds);
         }
     }
 
-    private void verifyTenant(String address, String... expectedTopics) throws Exception {
-        try (var admin = CloseableAdmin.create(commonConfig(address, Map.of()))) {
-=======
+
     private void verifyTenant(KroxyliciousTester tester, String virtualCluster, String... expectedTopics) throws Exception {
         try (var admin = tester.admin(virtualCluster, commonConfig(Map.of()))) {
->>>>>>> 75cc5a28
 
             var listTopicsResult = admin.listTopics();
 
@@ -567,35 +519,22 @@
         }
     }
 
-<<<<<<< HEAD
-    private void produceAndVerify(String address, String topic, String key, String value) throws Exception {
-        produceAndVerify(address, Stream.of(new ProducerRecord<>(topic, key, value)), Optional.empty());
-    }
-
-    private void produceAndVerify(String address, Stream<ProducerRecord<String, String>> records, Optional<String> transactionalId) {
-        var config = new HashMap<>(Map.<String, Object> of(
-                ProducerConfig.KEY_SERIALIZER_CLASS_CONFIG, StringSerializer.class,
-                ProducerConfig.VALUE_SERIALIZER_CLASS_CONFIG, StringSerializer.class,
+    private void produceAndVerify(KroxyliciousTester tester, String virtualCluster, String topic, String key, String value) throws Exception {
+        produceAndVerify(tester, virtualCluster, Stream.of(new ProducerRecord<>(topic, key, value)), Optional.empty());
+    }
+
+    private void produceAndVerify(KroxyliciousTester tester, String virtualCluster, Stream<ProducerRecord<String, String>> records,  Optional<String> transactionalId) throws Exception {
+
+        Map<String, Object> config = new HashMap<>(Map.of(
                 ProducerConfig.DELIVERY_TIMEOUT_MS_CONFIG, 3_600_000));
-
         transactionalId.ifPresent(tid -> config.put(ProducerConfig.TRANSACTIONAL_ID_CONFIG, transactionalId.get()));
 
-        try (var producer = CloseableProducer.<String, String> create(commonConfig(address, config))) {
-
+        try (var producer = tester.producer(virtualCluster, commonConfig(config))) {
             transactionalId.ifPresent(u -> {
                 producer.initTransactions();
                 producer.beginTransaction();
             });
-=======
-    private void produceAndVerify(KroxyliciousTester tester, String virtualCluster, String topic, String key, String value) throws Exception {
-        produceAndVerify(tester, virtualCluster, Stream.of(new ProducerRecord<>(topic, key, value)));
-    }
-
-    private void produceAndVerify(KroxyliciousTester tester, String virtualCluster, Stream<ProducerRecord<String, String>> records) throws Exception {
->>>>>>> 75cc5a28
-
-        try (var producer = tester.producer(virtualCluster, commonConfig(Map.of(
-                ProducerConfig.DELIVERY_TIMEOUT_MS_CONFIG, 3_600_000)))) {
+
             records.forEach(rec -> {
                 RecordMetadata recordMetadata = null;
                 try {
