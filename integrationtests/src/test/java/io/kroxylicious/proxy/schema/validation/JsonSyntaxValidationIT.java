--- conflicted
+++ resolved
@@ -24,14 +24,7 @@
 import org.junit.jupiter.api.Test;
 import org.junit.jupiter.api.extension.ExtendWith;
 
-<<<<<<< HEAD
-import io.kroxylicious.proxy.KroxyConfig;
-import io.kroxylicious.proxy.KroxyConfigBuilder;
-import io.kroxylicious.proxy.VirtualClusterBuilder;
-import io.kroxylicious.proxy.service.HostPort;
-=======
 import io.kroxylicious.proxy.KroxyliciousConfigBuilder;
->>>>>>> 75cc5a28
 import io.kroxylicious.testing.kafka.api.KafkaCluster;
 import io.kroxylicious.testing.kafka.junit5ext.KafkaClusterExtension;
 
@@ -56,17 +49,12 @@
 
     @Test
     public void testInvalidJsonProduceRejected(KafkaCluster cluster, Admin admin) throws Exception {
-<<<<<<< HEAD
-        var proxyAddress = HostPort.parse("localhost:9192");
-
-=======
-        assertEquals(1, cluster.getNumOfBrokers());
->>>>>>> 75cc5a28
+        assertEquals(1, cluster.getNumOfBrokers());
         admin.createTopics(List.of(new NewTopic(TOPIC_1, 1, (short) 1))).all().get();
 
         KroxyliciousConfigBuilder config = withDefaultFilters(proxy(cluster)).addNewFilter().withType("ProduceValidator").withConfig(Map.of("rules",
-                List.of(Map.of("topicNames", List.of(TOPIC_1), "valueRule",
-                        Map.of("allowsNulls", true, "syntacticallyCorrectJson", Map.of("validateObjectKeysUnique", true))))))
+                        List.of(Map.of("topicNames", List.of(TOPIC_1), "valueRule",
+                                Map.of("allowsNulls", true, "syntacticallyCorrectJson", Map.of("validateObjectKeysUnique", true))))))
                 .endFilter();
         try (var tester = kroxyliciousTester(config);
                 var producer = tester.producer(getProducerConfig(0, 16384))) {
@@ -75,54 +63,14 @@
         }
     }
 
-<<<<<<< HEAD
-    private static KroxyConfigBuilder baseConfigBuilder(KafkaCluster cluster, HostPort proxyAddress) {
-        assertEquals(1, cluster.getNumOfBrokers());
-        String bootstrapServers = cluster.getBootstrapServers();
-        return KroxyConfig.builder().addToVirtualClusters("demo",
-                new VirtualClusterBuilder().withNewTargetCluster().withBootstrapServers(bootstrapServers).endTargetCluster().withNewClusterEndpointConfigProvider()
-                        .withType("PortPerBroker")
-                        .withConfig(Map.of("bootstrapAddress", proxyAddress.toString()))
-                        .endClusterEndpointConfigProvider().build())
-                .addNewFilter()
-                .withType("ApiVersions").endFilter();
-    }
-
     @Test
     public void testInvalidJsonProduceRejectedUsingTopicNames(KafkaCluster cluster, Admin admin) throws Exception {
-        var proxyAddress = HostPort.parse("localhost:9192");
-
-=======
-    @Test
-    public void testInvalidJsonProduceRejectedUsingTopicNames(KafkaCluster cluster, Admin admin) throws Exception {
-        assertEquals(1, cluster.getNumOfBrokers());
->>>>>>> 75cc5a28
+        assertEquals(1, cluster.getNumOfBrokers());
         admin.createTopics(List.of(new NewTopic(TOPIC_1, 1, (short) 1), new NewTopic(TOPIC_2, 1, (short) 1))).all().get();
 
         var config = withDefaultFilters(proxy(cluster)).addNewFilter().withType("ProduceValidator").withConfig(Map.of("rules",
-                List.of(Map.of("topicNames", List.of(TOPIC_1), "valueRule",
-                        Map.of("allowsNulls", true, "syntacticallyCorrectJson", Map.of("validateObjectKeysUnique", true))))))
-<<<<<<< HEAD
-                .endFilter()
-                .build().toYaml();
-
-        try (var ignored = startProxy(config)) {
-            try (var producer = getProducer(proxyAddress, 0, 16384)) {
-                Future<RecordMetadata> invalid = producer.send(new ProducerRecord<>(TOPIC_1, "my-key", SYNTACTICALLY_INCORRECT_JSON));
-                assertInvalidRecordExceptionThrown(invalid, "value was not syntactically correct JSON");
-
-                producer.send(new ProducerRecord<>(TOPIC_2, "my-key", SYNTACTICALLY_INCORRECT_JSON)).get();
-                try (var consumer = new KafkaConsumer<String, String>(
-                        Map.of(ConsumerConfig.BOOTSTRAP_SERVERS_CONFIG, proxyAddress.toString(), ConsumerConfig.KEY_DESERIALIZER_CLASS_CONFIG, StringDeserializer.class,
-                                ConsumerConfig.VALUE_DESERIALIZER_CLASS_CONFIG, StringDeserializer.class, ConsumerConfig.GROUP_ID_CONFIG, "my-group-id",
-                                ConsumerConfig.AUTO_OFFSET_RESET_CONFIG, "earliest"))) {
-                    consumer.subscribe(Set.of(TOPIC_2));
-                    var records = consumer.poll(Duration.ofSeconds(10));
-                    assertEquals(1, records.count());
-                    assertEquals(SYNTACTICALLY_INCORRECT_JSON, records.iterator().next().value());
-                }
-            }
-=======
+                        List.of(Map.of("topicNames", List.of(TOPIC_1), "valueRule",
+                                Map.of("allowsNulls", true, "syntacticallyCorrectJson", Map.of("validateObjectKeysUnique", true))))))
                 .endFilter();
 
         try (var tester = kroxyliciousTester(config);
@@ -135,23 +83,18 @@
             var records = consumer.poll(Duration.ofSeconds(10));
             assertEquals(1, records.count());
             assertEquals(SYNTACTICALLY_INCORRECT_JSON, records.iterator().next().value());
->>>>>>> 75cc5a28
         }
     }
 
     @Test
     public void testPartiallyInvalidJsonTransactionalAllRejected(KafkaCluster cluster, Admin admin) throws Exception {
-<<<<<<< HEAD
-        var proxyAddress = HostPort.parse("localhost:9192");
-=======
-        assertEquals(1, cluster.getNumOfBrokers());
->>>>>>> 75cc5a28
-
-        admin.createTopics(List.of(new NewTopic(TOPIC_1, 1, (short) 1), new NewTopic(TOPIC_2, 1, (short) 1))).all().get();
-
-        var config = withDefaultFilters(proxy(cluster)).addNewFilter().withType("ProduceValidator").withConfig(
-                Map.of("forwardPartialRequests", true, "rules", List.of(Map.of("topicNames", List.of(TOPIC_1, TOPIC_2), "valueRule",
-                        Map.of("allowsNulls", true, "syntacticallyCorrectJson", Map.of("validateObjectKeysUnique", true))))))
+        assertEquals(1, cluster.getNumOfBrokers());
+
+        admin.createTopics(List.of(new NewTopic(TOPIC_1, 1, (short) 1), new NewTopic(TOPIC_2, 1, (short) 1))).all().get();
+
+        var config = withDefaultFilters(proxy(cluster)).addNewFilter().withType("ProduceValidator").withConfig(
+                        Map.of("forwardPartialRequests", true, "rules", List.of(Map.of("topicNames", List.of(TOPIC_1, TOPIC_2), "valueRule",
+                                Map.of("allowsNulls", true, "syntacticallyCorrectJson", Map.of("validateObjectKeysUnique", true))))))
                 .endFilter();
 
         try (var tester = kroxyliciousTester(config);
@@ -169,18 +112,14 @@
 
     @Test
     public void testPartiallyInvalidJsonNotConfiguredToForwardAllRejected(KafkaCluster cluster, Admin admin) throws Exception {
-<<<<<<< HEAD
-        var proxyAddress = HostPort.parse("localhost:9192");
-=======
-        assertEquals(1, cluster.getNumOfBrokers());
->>>>>>> 75cc5a28
+        assertEquals(1, cluster.getNumOfBrokers());
 
         admin.createTopics(List.of(new NewTopic(TOPIC_1, 1, (short) 1), new NewTopic(TOPIC_2, 1, (short) 1))).all().get();
 
         boolean forwardPartialRequests = false;
         var config = withDefaultFilters(proxy(cluster)).addNewFilter().withType("ProduceValidator").withConfig(
-                Map.of("forwardPartialRequests", forwardPartialRequests, "rules", List.of(Map.of("topicNames", List.of(TOPIC_1, TOPIC_2), "valueRule",
-                        Map.of("allowsNulls", true, "syntacticallyCorrectJson", Map.of("validateObjectKeysUnique", true))))))
+                        Map.of("forwardPartialRequests", forwardPartialRequests, "rules", List.of(Map.of("topicNames", List.of(TOPIC_1, TOPIC_2), "valueRule",
+                                Map.of("allowsNulls", true, "syntacticallyCorrectJson", Map.of("validateObjectKeysUnique", true))))))
                 .endFilter();
 
         try (var tester = kroxyliciousTester(config);
@@ -195,41 +134,13 @@
 
     @Test
     public void testPartiallyInvalidJsonProduceRejected(KafkaCluster cluster, Admin admin) throws Exception {
-<<<<<<< HEAD
-        var proxyAddress = HostPort.parse("localhost:9192");
-=======
-        assertEquals(1, cluster.getNumOfBrokers());
->>>>>>> 75cc5a28
-
-        admin.createTopics(List.of(new NewTopic(TOPIC_1, 1, (short) 1), new NewTopic(TOPIC_2, 1, (short) 1))).all().get();
-
-        var config = withDefaultFilters(proxy(cluster)).addNewFilter().withType("ProduceValidator").withConfig(
-                Map.of("forwardPartialRequests", true, "rules", List.of(Map.of("topicNames", List.of(TOPIC_1, TOPIC_2), "valueRule",
-                        Map.of("allowsNulls", true, "syntacticallyCorrectJson", Map.of("validateObjectKeysUnique", true))))))
-<<<<<<< HEAD
-                .endFilter()
-                .build().toYaml();
-
-        try (var ignored = startProxy(config)) {
-            try (var producer = getProducer(proxyAddress, 5000, 16384)) {
-                Future<RecordMetadata> invalid = producer.send(new ProducerRecord<>(TOPIC_1, "my-key", SYNTACTICALLY_INCORRECT_JSON));
-                Future<RecordMetadata> valid = producer.send(new ProducerRecord<>(TOPIC_2, "my-key", SYNTACTICALLY_CORRECT_JSON));
-                producer.flush();
-                assertInvalidRecordExceptionThrown(invalid, "value was not syntactically correct JSON");
-                RecordMetadata metadata = valid.get(10, TimeUnit.SECONDS);
-                assertTrue(metadata.hasOffset());
-            }
-
-            try (var consumer = new KafkaConsumer<String, String>(
-                    Map.of(ConsumerConfig.BOOTSTRAP_SERVERS_CONFIG, proxyAddress.toString(), ConsumerConfig.KEY_DESERIALIZER_CLASS_CONFIG, StringDeserializer.class,
-                            ConsumerConfig.VALUE_DESERIALIZER_CLASS_CONFIG, StringDeserializer.class, ConsumerConfig.GROUP_ID_CONFIG, "my-group-id",
-                            ConsumerConfig.AUTO_OFFSET_RESET_CONFIG, "earliest"))) {
-                consumer.subscribe(Set.of(TOPIC_2));
-                var records = consumer.poll(Duration.ofSeconds(10));
-                assertEquals(1, records.count());
-                assertEquals(SYNTACTICALLY_CORRECT_JSON, records.iterator().next().value());
-            }
-=======
+        assertEquals(1, cluster.getNumOfBrokers());
+
+        admin.createTopics(List.of(new NewTopic(TOPIC_1, 1, (short) 1), new NewTopic(TOPIC_2, 1, (short) 1))).all().get();
+
+        var config = withDefaultFilters(proxy(cluster)).addNewFilter().withType("ProduceValidator").withConfig(
+                        Map.of("forwardPartialRequests", true, "rules", List.of(Map.of("topicNames", List.of(TOPIC_1, TOPIC_2), "valueRule",
+                                Map.of("allowsNulls", true, "syntacticallyCorrectJson", Map.of("validateObjectKeysUnique", true))))))
                 .endFilter();
 
         try (var tester = kroxyliciousTester(config);
@@ -246,47 +157,18 @@
             var records = consumer.poll(Duration.ofSeconds(10));
             assertEquals(1, records.count());
             assertEquals(SYNTACTICALLY_CORRECT_JSON, records.iterator().next().value());
->>>>>>> 75cc5a28
         }
     }
 
     @Test
     public void testPartiallyInvalidAcrossPartitionsOfSameTopic(KafkaCluster cluster, Admin admin) throws Exception {
-<<<<<<< HEAD
-        var proxyAddress = HostPort.parse("localhost:9192");
-=======
-        assertEquals(1, cluster.getNumOfBrokers());
->>>>>>> 75cc5a28
+        assertEquals(1, cluster.getNumOfBrokers());
 
         admin.createTopics(List.of(new NewTopic(TOPIC_1, 2, (short) 1))).all().get();
 
         var config = withDefaultFilters(proxy(cluster)).addNewFilter().withType("ProduceValidator").withConfig(
-                Map.of("forwardPartialRequests", true, "rules", List.of(Map.of("topicNames", List.of(TOPIC_1), "valueRule",
-                        Map.of("allowsNulls", true, "syntacticallyCorrectJson", Map.of("validateObjectKeysUnique", true))))))
-<<<<<<< HEAD
-                .endFilter()
-                .build().toYaml();
-
-        try (var ignored = startProxy(config)) {
-            try (var producer = getProducer(proxyAddress, 5000, 16384)) {
-                Future<RecordMetadata> invalid = producer.send(new ProducerRecord<>(TOPIC_1, 0, "my-key", SYNTACTICALLY_INCORRECT_JSON));
-                Future<RecordMetadata> valid = producer.send(new ProducerRecord<>(TOPIC_1, 1, "my-key", SYNTACTICALLY_CORRECT_JSON));
-                producer.flush();
-                assertInvalidRecordExceptionThrown(invalid, "value was not syntactically correct JSON");
-                RecordMetadata metadata = valid.get(10, TimeUnit.SECONDS);
-                assertTrue(metadata.hasOffset());
-            }
-
-            try (var consumer = new KafkaConsumer<String, String>(
-                    Map.of(ConsumerConfig.BOOTSTRAP_SERVERS_CONFIG, proxyAddress.toString(), ConsumerConfig.KEY_DESERIALIZER_CLASS_CONFIG, StringDeserializer.class,
-                            ConsumerConfig.VALUE_DESERIALIZER_CLASS_CONFIG, StringDeserializer.class, ConsumerConfig.GROUP_ID_CONFIG, "my-group-id",
-                            ConsumerConfig.AUTO_OFFSET_RESET_CONFIG, "earliest"))) {
-                consumer.subscribe(Set.of(TOPIC_1));
-                var records = consumer.poll(Duration.ofSeconds(10));
-                assertEquals(1, records.count());
-                assertEquals(SYNTACTICALLY_CORRECT_JSON, records.iterator().next().value());
-            }
-=======
+                        Map.of("forwardPartialRequests", true, "rules", List.of(Map.of("topicNames", List.of(TOPIC_1), "valueRule",
+                                Map.of("allowsNulls", true, "syntacticallyCorrectJson", Map.of("validateObjectKeysUnique", true))))))
                 .endFilter();
 
         try (var tester = kroxyliciousTester(config);
@@ -303,23 +185,18 @@
             var records = consumer.poll(Duration.ofSeconds(10));
             assertEquals(1, records.count());
             assertEquals(SYNTACTICALLY_CORRECT_JSON, records.iterator().next().value());
->>>>>>> 75cc5a28
         }
     }
 
     @Test
     public void testPartiallyInvalidWithinOnePartitionOfTopic(KafkaCluster cluster, Admin admin) throws Exception {
-<<<<<<< HEAD
-        var proxyAddress = HostPort.parse("localhost:9192");
-=======
-        assertEquals(1, cluster.getNumOfBrokers());
->>>>>>> 75cc5a28
+        assertEquals(1, cluster.getNumOfBrokers());
 
         admin.createTopics(List.of(new NewTopic(TOPIC_1, 1, (short) 1))).all().get();
 
         var config = withDefaultFilters(proxy(cluster)).addNewFilter().withType("ProduceValidator").withConfig(
-                Map.of("forwardPartialRequests", true, "rules", List.of(Map.of("topicNames", List.of(TOPIC_1), "valueRule",
-                        Map.of("allowsNulls", true, "syntacticallyCorrectJson", Map.of("validateObjectKeysUnique", true))))))
+                        Map.of("forwardPartialRequests", true, "rules", List.of(Map.of("topicNames", List.of(TOPIC_1), "valueRule",
+                                Map.of("allowsNulls", true, "syntacticallyCorrectJson", Map.of("validateObjectKeysUnique", true))))))
                 .endFilter();
 
         try (var tester = kroxyliciousTester(config);
@@ -329,25 +206,21 @@
             producer.flush();
             assertInvalidRecordExceptionThrown(invalid, "value was not syntactically correct JSON");
             Assertions.assertThatThrownBy(() -> {
-                valid.get(10, TimeUnit.SECONDS);
-            }).isInstanceOf(ExecutionException.class).hasCauseInstanceOf(KafkaException.class).cause()
+                        valid.get(10, TimeUnit.SECONDS);
+                    }).isInstanceOf(ExecutionException.class).hasCauseInstanceOf(KafkaException.class).cause()
                     .hasMessageContaining("Failed to append record because it was part of a batch which had one more more invalid records");
         }
     }
 
     @Test
     public void testValidJsonProduceAccepted(KafkaCluster cluster, Admin admin) throws Exception {
-<<<<<<< HEAD
-        var proxyAddress = HostPort.parse("localhost:9192");
-=======
-        assertEquals(1, cluster.getNumOfBrokers());
->>>>>>> 75cc5a28
+        assertEquals(1, cluster.getNumOfBrokers());
 
         admin.createTopics(List.of(new NewTopic(TOPIC_1, 1, (short) 1))).all().get();
 
         var config = withDefaultFilters(proxy(cluster)).addNewFilter().withType("ProduceValidator").withConfig(Map.of("rules",
-                List.of(Map.of("topicNames", List.of(TOPIC_1), "valueRule",
-                        Map.of("allowsNulls", true, "syntacticallyCorrectJson", Map.of("validateObjectKeysUnique", true))))))
+                        List.of(Map.of("topicNames", List.of(TOPIC_1), "valueRule",
+                                Map.of("allowsNulls", true, "syntacticallyCorrectJson", Map.of("validateObjectKeysUnique", true))))))
                 .endFilter();
 
         try (var tester = kroxyliciousTester(config);
@@ -356,29 +229,14 @@
         }
     }
 
-<<<<<<< HEAD
-    @NotNull
-    private static KafkaProducer<String, String> getProducer(HostPort proxyAddress, int linger, int batchSize) {
-        return getProducer(proxyAddress, Map.of(ProducerConfig.LINGER_MS_CONFIG, linger, ProducerConfig.BATCH_SIZE_CONFIG, batchSize));
-    }
-
-    private static KafkaProducer<String, String> getProducer(HostPort proxyAddress, Map<String, Object> additionalProps) {
-        Map<String, Object> produceProps = new java.util.HashMap<>(Map.of(ProducerConfig.BOOTSTRAP_SERVERS_CONFIG, proxyAddress.toString(),
-                ProducerConfig.CLIENT_ID_CONFIG, "shouldModifyProduceMessage",
-                ProducerConfig.KEY_SERIALIZER_CLASS_CONFIG, StringSerializer.class,
-                ProducerConfig.VALUE_SERIALIZER_CLASS_CONFIG, StringSerializer.class, ProducerConfig.DELIVERY_TIMEOUT_MS_CONFIG, 3_600_000));
-        produceProps.putAll(additionalProps);
-        return new KafkaProducer<>(produceProps);
-=======
     private static Map<String, Object> getProducerConfig(int linger, int batchSize) {
         return Map.of(LINGER_MS_CONFIG, linger, ProducerConfig.BATCH_SIZE_CONFIG, batchSize);
->>>>>>> 75cc5a28
     }
 
     private static void assertInvalidRecordExceptionThrown(Future<RecordMetadata> invalid, String message) {
         Assertions.assertThatThrownBy(() -> {
-            invalid.get(10, TimeUnit.SECONDS);
-        }).isInstanceOf(ExecutionException.class).hasCauseInstanceOf(InvalidRecordException.class).cause()
+                    invalid.get(10, TimeUnit.SECONDS);
+                }).isInstanceOf(ExecutionException.class).hasCauseInstanceOf(InvalidRecordException.class).cause()
                 .hasMessageContaining(message);
     }
 
